# COMMON CLI COMMANDS FOR DEVELOPMENT 

all: help

.PHONY: install_test
<<<<<<< HEAD
install_test:
	@poetry install --with=development,testing --extras connect
=======
install_test: ## Install test dependencies
	@poetry install --with=development,testing
>>>>>>> 1710e6e3

.PHONY: install_deps
install_deps: ## Install all dependencies
	@poetry install --with=development,linting,testing,docs

.PHONY: update_deps
update_deps: ## Update dependencies
	@poetry update --with=development,linting,testing,docs

.PHONY: test
<<<<<<< HEAD
test:
	@poetry run pytest tests -k "not test_spark_connect.py"

.PHONY: test
test_spark_connect:
	@poetry run pytest tests/test_spark_connect.py
=======
test: ## Run the unit tests
	@poetry run pytest tests
>>>>>>> 1710e6e3

.PHONY: lint 
lint: ## Lint the code
	@poetry run ruff check --fix quinn

.PHONY: format
format: ## Format the code
	@poetry run ruff format quinn

# Inspired by https://marmelab.com/blog/2016/02/29/auto-documented-makefile.html
.PHONY: help
<<<<<<< HEAD
help:
	@echo '................... Quinn ..........................'
	@echo 'help                      - print that message'
	@echo 'lint                      - run linter'
	@echo 'format                    - reformat the code'
	@echo 'test                      - run tests'
	@echo 'install_test              - install test deps'
	@echo 'install_deps              - install dev deps'
	@echo 'update_deps               - update and install deps'
=======
help: ## Show help for the commands
	@grep -E '^[a-zA-Z_-]+:.*?## .*$$' $(MAKEFILE_LIST) | awk 'BEGIN {FS = ":.*?## "}; {printf "\033[36m%-20s\033[0m %s\n", $$1, $$2}'

.DEFAULT_GOAL := help
>>>>>>> 1710e6e3
<|MERGE_RESOLUTION|>--- conflicted
+++ resolved
@@ -3,13 +3,8 @@
 all: help
 
 .PHONY: install_test
-<<<<<<< HEAD
 install_test:
 	@poetry install --with=development,testing --extras connect
-=======
-install_test: ## Install test dependencies
-	@poetry install --with=development,testing
->>>>>>> 1710e6e3
 
 .PHONY: install_deps
 install_deps: ## Install all dependencies
@@ -20,17 +15,12 @@
 	@poetry update --with=development,linting,testing,docs
 
 .PHONY: test
-<<<<<<< HEAD
 test:
 	@poetry run pytest tests -k "not test_spark_connect.py"
 
 .PHONY: test
 test_spark_connect:
 	@poetry run pytest tests/test_spark_connect.py
-=======
-test: ## Run the unit tests
-	@poetry run pytest tests
->>>>>>> 1710e6e3
 
 .PHONY: lint 
 lint: ## Lint the code
@@ -42,7 +32,6 @@
 
 # Inspired by https://marmelab.com/blog/2016/02/29/auto-documented-makefile.html
 .PHONY: help
-<<<<<<< HEAD
 help:
 	@echo '................... Quinn ..........................'
 	@echo 'help                      - print that message'
@@ -52,9 +41,7 @@
 	@echo 'install_test              - install test deps'
 	@echo 'install_deps              - install dev deps'
 	@echo 'update_deps               - update and install deps'
-=======
 help: ## Show help for the commands
 	@grep -E '^[a-zA-Z_-]+:.*?## .*$$' $(MAKEFILE_LIST) | awk 'BEGIN {FS = ":.*?## "}; {printf "\033[36m%-20s\033[0m %s\n", $$1, $$2}'
 
-.DEFAULT_GOAL := help
->>>>>>> 1710e6e3
+.DEFAULT_GOAL := help